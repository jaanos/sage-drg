--- conflicted
+++ resolved
@@ -1,13 +1,6 @@
-<<<<<<< HEAD
-from assoc_scheme import ASParameters
-from drg import DRGParameters
-from qpoly import QPolyParameters
-from array3d import Array3D
-from aux import InfeasibleError
-from references import refs
-=======
-from .assoc_scheme import ASParameters, InfeasibleError
+from .assoc_scheme import ASParameters
 from .drg import DRGParameters
 from .qpoly import QPolyParameters
 from .array3d import Array3D
->>>>>>> 9147ba05
+from .aux import InfeasibleError
+from .references import refs