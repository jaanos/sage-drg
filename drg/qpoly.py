from sage.matrix.constructor import Matrix
from sage.rings.integer import Integer
from sage.symbolic.relation import solve as _solve
from sage.symbolic.ring import SR
from .array3d import Array3D
<<<<<<< HEAD
from .array3d import Array4D
=======
from .assoc_scheme import ASParameters
>>>>>>> 03664393
from .assoc_scheme import PolyASParameters
from .util import checkPos
from .util import pair_keep
from .util import pair_swap
from .util import subs
from .util import variables

QHPERMS = [[0, 1, 2, 3, 4, 5], [0, 2, 1, 4, 3, 5], [1, 0, 2, 3, 5, 4],
           [1, 2, 0, 5, 3, 4], [2, 0, 1, 4, 5, 3], [2, 1, 0, 5, 4, 3],
           [0, 3, 4, 1, 2, 5], [0, 4, 3, 2, 1, 5], [3, 0, 4, 1, 5, 2],
           [3, 4, 0, 5, 1, 2], [4, 0, 3, 2, 5, 1], [4, 3, 0, 5, 2, 1],
           [1, 3, 5, 0, 2, 4], [1, 5, 3, 2, 0, 4], [3, 1, 5, 0, 4, 2],
           [3, 5, 1, 4, 0, 2], [5, 1, 3, 2, 4, 0], [5, 3, 1, 4, 2, 0],
           [2, 4, 5, 0, 1, 3], [2, 5, 4, 1, 0, 3], [4, 2, 5, 0, 3, 1],
           [4, 5, 2, 3, 0, 1], [5, 2, 4, 1, 3, 0], [5, 4, 2, 3, 1, 0]]
QDPERMS = [[0, 1, 2, 3], [0, 1, 3, 2], [0, 2, 1, 3],
           [0, 2, 3, 1], [0, 3, 1, 2], [0, 3, 2, 1],
           [1, 0, 2, 3], [1, 0, 3, 2], [1, 2, 0, 3],
           [1, 2, 3, 0], [1, 3, 0, 2], [1, 3, 2, 0],
           [2, 0, 1, 3], [2, 0, 3, 1], [2, 1, 0, 3],
           [2, 1, 3, 0], [2, 3, 0, 1], [2, 3, 1, 0],
           [3, 0, 1, 2], [3, 0, 2, 1], [3, 1, 0, 2],
           [3, 1, 2, 0], [3, 2, 0, 1], [3, 2, 1, 0]]

class QPolyParameters(PolyASParameters):
    """
    A class for parameters of a Q-polynomial association scheme
    and checking their feasibility.
    """

    ARRAY = "Krein array"
    DUAL_INTEGRAL = True
    DUAL_PARAMETER = "intersection number"
    DUAL_PARTS = "subconstituents"
    DUAL_SYMBOL = "p"
    OBJECT = "Q-polynomial association scheme"
    PARAMETER = "Krein parameter"
    PART = "eigenspace"
    PARTS = "multiplicities"
    SYMBOL = "q"
    PTR = pair_swap
    QTR = pair_keep

    def __init__(self, b, c = None, order = None):
        """
        Object constructor.

        Takes two iterables of the same length ``d`` as input,
        representing the Krein array
        ``{b[0], b[1], ..., b[d-1]; c[1], c[2], ..., c[d]}``.
        The basic checks on nonnegativity
        of the Krein array are performed.
        """
        if isinstance(b, ASParameters):
            o = b.is_qPolynomial()
            assert o, "scheme not Q-polynomial"
            self.d = b.d
            if order is None:
                order = o[0]
            else:
                order = self._reorder(order)
            assert order in o, "scheme not Q-polynomial for given order"
            PolyASParameters.__init__(self, b, order = order)
            if isinstance(b, QPolyParameters):
                return
        else:
            self.d = Integer(len(b))
            PolyASParameters.__init__(self, b, c)
            self.m = tuple(self._init_multiplicities())
            self.q = Array3D(self.d + 1)
            self._compute_parameters(self.q, self.m)
        self.bipartite = all(a == 0 for a in self.a)

    def _compute_kreinParameters(self, expand = False, factor = False,
                                 simplify = False):
        """
        Compute the Krein parameters.

        Does nothing, as they are already computed
        for Q-polynomial association schemes,
        """
        pass

    def _compute_kTable(self, expand = False, factor = False,
                        simplify = False):
        """
        Compute the sizes of the subconstituents.
        """
        if "k" not in self.__dict__:
            self.k = self._compute_sizes(self.m, expand = expand,
                                         factor = factor, simplify = simplify)

    def _compute_multiplicities(self, expand = False, factor = False,
                                simplify = False):
        """
        Compute the multiplicities of the eigenspaces.

        Does nothing, as they are already computed
        for Q-polynomial association schemes,
        """
        pass

    def _compute_pTable(self, expand = False, factor = False,
                        simplify = False):
        """
        Compute the intersection numbers.
        """
        if "k" not in self.__dict__:
            self.kTable(expand = expand, factor = factor, simplify = simplify)
        if "p" not in self.__dict__:
            p = Array3D(self.d + 1)
            self._compute_dualParameters(p, self.m, self.k, self.QTR)
            self.p = p
            self.check_handshake()

    def _copy(self, p):
        """
        Copy fields to the given obejct.
        """
        PolyASParameters._copy(self, p)
        if isinstance(p, QPolyParameters):
            p.bipartite = self.bipartite

    def _copy_cosineSequences(self, p):
        """
        Obtain the cosine sequences from the dual eigenmatrix.
        """
        PolyASParameters._copy_cosineSequences(self, p.dualEigenmatrix())

    @staticmethod
    def _get_class():
        """
        Return the principal class of the object.
        """
        return QPolyParameters

    def eigenvalues(self, expand = False, factor = False, simplify = False):
        """
        Compute and return the dual eigenvalues of the first eigenspace
        of the Q-polynomial association scheme.
        """
        return self._compute_eigenvalues(self.q, expand = expand,
                                         factor = factor, simplify = simplify)

    def reorderEigenspaces(self, *order):
        """
        Specify a new order for the eigenspaces.
        """
        self.reorderParameters(*order)

    def reorderEigenvalues(self, *order):
        """
        Specify a new order for the eigenvalues and return it.
        """
        order = PolyASParameters.reorderEigenvalues(self, *order)
        PolyASParameters.reorderRelations(self, *order)
        return self.theta

    def reorderParameters(self, *order):
        """
        Specify a new order for the parameters and return them.
        """
        order = self._reorder(order)
        assert order in self.is_qPolynomial(), \
            "scheme not Q-polynomial for the given order"
        PolyASParameters.reorderEigenspaces(self, *order)
        PolyASParameters.reorderParameters(self, self.q, *order)
        return self.parameterArray()

    def reorderRelations(self, *order):
        """
        Specify a new order for the relations.
        """
        self.reorderEigenvalues(*order)

    def subs(self, *exp):
        """
        Substitute the given subexpressions in the parameters.
        """
        p = QPolyParameters(*[[subs(x, *exp) for x in l]
                              for l in self.kreinArray()])
        self._subs(exp, p)
        if "p" in self.__dict__:
            p.p = self.p.subs(*exp)
            p._check_parameters(p.p, integral = self.DUAL_INTEGRAL,
                                name = self.DUAL_PARAMETER,
                                sym = self.DUAL_SYMBOL)
        return p

    kreinArray = PolyASParameters.parameterArray

class QBipartiteParameters(QPolyParameters):
    """
    A class for parameters of a Q-bipartite association scheme
    and checking their feasibility.
    """

    def __init__(self, b):
        """
        Object constructor.

        Takes an iterable as input,
        representing the first part of the Krein array
        ``{b[0], b[1], ..., b[d-1]; c[1], c[2], ..., c[d]}``.
        The second part is computed as
        ``c[i] = b[0] - b[i]``, where ``b[d] == 0``.
        The basic checks on nonnegativity
        of the Krein array are performed.
        """
        QPolyParameters.__init__(self, b, [b[0] - x for x in b[1:]] + [b[0]])
        self.quadruple = {}

    def quadrupleEquations(self, h, i, j, r, s, t, params = None,
                           solve = True, save = True):
        """
        Solve equations for quadruples of vertices ``w, x, y, z``
        such that ``d(w, x) = h``, ``d(w, y) = i``, ``d(w, z) = j``,
        ``d(x, y) = r``, ``d(x, z) = s``, ``d(y, z) = t``.

        If ``params`` is a dictionary mapping strings to quadruples,
        the keys will be used as variables mapped to quadruple intersection
        numbers for corresponding quadruples.
        If ``solve`` is ``False``,
        only a list of equations and a set of variables is returned,
        without solving the equations.
        """
        if solve and params is None:
            qh = (h, i, j, r, s, t)
            for p, q in zip(QHPERMS, QDPERMS):
                hp = tuple(qh[i] for i in p)
                if hp in self.quadruple:
                    self.quadruple[qh] = self.quadruple[hp].permute(q)
                    return self.quadruple[qh]
        Swxy = self.tripleEquations(h, i, r, solve = solve, save = save)
        assert checkPos(Swxy[j, s, t]), \
            "no quadruple of vertices in relations %d, %d, %d, %d, %d, %d" % \
            (h, i, j, r, s, t)
        Swxz = self.tripleEquations(h, j, s, solve = solve, save = save)
        assert checkPos(Swxz[i, r, t]), \
            "no quadruple of vertices in relations %d, %d, %d, %d, %d, %d" % \
            (h, i, j, r, s, t)
        Swyz = self.tripleEquations(i, j, t, solve = solve, save = save)
        assert checkPos(Swyz[h, r, s]), \
            "no quadruple of vertices in relations %d, %d, %d, %d, %d, %d" % \
            (h, i, j, r, s, t)
        Sxyz = self.tripleEquations(r, s, t, solve = solve, save = save)
        assert checkPos(Sxyz[h, i, j]), \
            "no quadruple of vertices in relations %d, %d, %d, %d, %d, %d" % \
            (h, i, j, r, s, t)
        out = []
        R = range(self.d+1)
        S = [[[[Integer(1) if (A, B, C, D) in [(j, s, t, 0), (i, r, 0, t),
                                               (h, 0, r, s), (0, h, i, j)]
                else SR.symbol("%s_%d_%d_%d_%d_%d_%d_%d_%d_%d_%d" %
                               (self.prefix, h, i, j, r, s, t, A, B, C, D))
                for D in R] for C in R] for B in R] for A in R]
        vars = {x for SA in S for SB in SA for SC in SB for x in SC
                 if not isinstance(x, Integer)}
        for U in R:
            for V in R:
                for W in R:
                    if Swxy[U, V, W] == sum(S[U][V][W][X] for X in R
                                            if S[U][V][W][X] not in vars):
                        for X in R:
                            if S[U][V][W][X] in vars:
                                vars.discard(S[U][V][W][X])
                                S[U][V][W][X] = Integer(0)
                    if Swxz[U, V, W] == sum(S[U][V][X][W] for X in R
                                            if S[U][V][X][W] not in vars):
                        for X in R:
                            if S[U][V][X][W] in vars:
                                vars.discard(S[U][V][X][W])
                                S[U][V][X][W] = Integer(0)
                    if Swyz[U, V, W] == sum(S[U][X][V][W] for X in R
                                            if S[U][X][V][W] not in vars):
                        for X in R:
                            if S[U][X][V][W] in vars:
                                vars.discard(S[U][X][V][W])
                                S[U][X][V][W] = Integer(0)
                    if Sxyz[U, V, W] == sum(S[X][U][V][W] for X in R
                                            if S[X][U][V][W] not in vars):
                        for X in R:
                            if S[X][U][V][W] in vars:
                                vars.discard(S[X][U][V][W])
                                S[X][U][V][W] = Integer(0)
        consts = set()
        c = [[[[len([X for X in R if S[U][V][W][X] in vars])
                for W in R] for V in R] for U in R],
             [[[len([X for X in R if S[U][V][X][W] in vars])
                for W in R] for V in R] for U in R],
             [[[len([X for X in R if S[U][X][V][W] in vars])
                for W in R] for V in R] for U in R],
             [[[len([X for X in R if S[X][U][V][W] in vars])
                for W in R] for V in R] for U in R]]
        q = []
        for X, cX in enumerate(c):
            for U, cU in enumerate(cX):
                for V, cV in enumerate(cU):
                    for W, n in enumerate(cV):
                        if n == 1:
                            q.append((X, U, V, W))
        while len(q) > 0:
            X, U, V, W = q.pop()
            if c[X][U][V][W] == 0:
                continue
            A, B, C, D = [(U, V, W, None), (U, V, None, W),
                          (U, None, V, W), (None, U, V, W)][X]
            if D is None:
                D = next(Y for Y in R if S[A][B][C][Y] in vars)
                x = S[A][B][C][D]
                S[A][B][C][D] = Swxy[A, B, C] - sum(S[A][B][C][Y] for Y in R
                                                    if Y != D)
            elif C is None:
                C = next(Y for Y in R if S[A][B][Y][D] in vars)
                x = S[A][B][C][D]
                S[A][B][C][D] = Swxz[A, B, D] - sum(S[A][B][Y][D] for Y in R
                                                    if Y != C)
            elif B is None:
                B = next(Y for Y in R if S[A][Y][C][D] in vars)
                x = S[A][B][C][D]
                S[A][B][C][D] = Swyz[A, C, D] - sum(S[A][Y][C][D] for Y in R
                                                    if Y != B)
            elif A is None:
                A = next(Y for Y in R if S[Y][B][C][D] in vars)
                x = S[A][B][C][D]
                S[A][B][C][D] = Sxyz[B, C, D] - sum(S[Y][B][C][D] for Y in R
                                                    if Y != A)
            for Y, U, V, W in [(0, A, B, C), (1, A, B, D),
                               (2, A, C, D), (3, B, C, D)]:
                c[Y][U][V][W] -= 1
                if c[Y][U][V][W] == 1:
                    q.append((Y, U, V, W))
            out.append(x == S[A][B][C][D])
            consts.add(x)
        for U in R:
            for V in R:
                for W in R:
                    Z = sum(S[U][V][W][X] for X in R)
                    if isinstance(Z, Integer):
                        assert Swxy[U, V, W] == Z, \
                            "value of s[%d, %d, %d][%d, %d, %d] exceeded" % \
                                (h, i, r, U, V, W)
                    else:
                        out.append(Swxy[U, V, W] == Z)
                    Z = sum(S[U][V][X][W] for X in R)
                    if isinstance(Z, Integer):
                        assert Swxz[U, V, W] == Z, \
                            "value of s[%d, %d, %d][%d, %d, %d] exceeded" % \
                                (h, j, s, U, V, W)
                    else:
                        out.append(Swxz[U, V, W] == Z)
                    Z = sum(S[U][X][V][W] for X in R)
                    if isinstance(Z, Integer):
                        assert Swyz[U, V, W] == Z, \
                            "value of s[%d, %d, %d][%d, %d, %d] exceeded" % \
                                (i, j, t, U, V, W)
                    else:
                        out.append(Swyz[U, V, W] == Z)
                    Z = sum(S[X][U][V][W] for X in R)
                    if isinstance(Z, Integer):
                        assert Sxyz[U, V, W] == Z, \
                            "value of s[%d, %d, %d][%d, %d, %d] exceeded" % \
                                (r, s, t, U, V, W)
                    else:
                        out.append(Sxyz[U, V, W] == Z)
        for A in range(1, self.d+1):
            for B in range(1, self.d+1):
                for C in range(1, self.d+1):
                    for D in range((A+B+C+1) % 2, self.d+1, 2):
                        Z = sum(self.Q[tA, A] * self.Q[tB, B] *
                                self.Q[tC, C] * self.Q[tD, D] *
                                S[tA][tB][tC][tD] for tA in R for tB in R
                                                  for tC in R for tD in R)
                        if isinstance(Z, Integer):
                            assert Z == 0, \
                                "Krein equation for (%d, %d, %d, %d) " \
                                "not satisfied" % (A, B, C, D)
                        else:
                            out.append(Z == 0)
        if params:
            for a, (A, B, C, D) in params.items():
                x = SR.symbol(a)
                out.append(S[A][B][C][D] == x)
        vars.intersection_update(x for SA in S for SB in SA
                                   for SC in SB for x in SC)
        vars.update(consts)
        if not solve:
            return (out, vars)
        sol = _solve(out, tuple(vars))
        assert len(sol) > 0, "system of equations has no solution"
        Q = Array4D(self.d + 1)
        for A in R:
            for B in R:
                for C in R:
                    for D in R:
                        if isinstance(S[A][B][C][D], Integer):
                            Q[A, B, C, D] = S[A][B][C][D]
                        else:
                            Q[A, B, C, D] = S[A][B][C][D].subs(sol[0])
        if save:
            self.quadruple[h, i, j, r, s, t] = Q
        return Q

class MUBParameters(QBipartiteParameters):
    """
    A class for parameters of an association scheme
    corresponding to a collection of real mutually unbiases bases
    and checking their feasibility.
    """

    def __init__(self, d, w):
        """
        Object constructor.

        Constructs the parameters of the association schemes
        of ``w`` mutually unbiased bases in a ``d``-dimensional
        vector space over the real numbers.
        """
        QBipartiteParameters.__init__(self, [d, d-1, d*(w-1)/w, 1])<|MERGE_RESOLUTION|>--- conflicted
+++ resolved
@@ -3,11 +3,8 @@
 from sage.symbolic.relation import solve as _solve
 from sage.symbolic.ring import SR
 from .array3d import Array3D
-<<<<<<< HEAD
 from .array3d import Array4D
-=======
 from .assoc_scheme import ASParameters
->>>>>>> 03664393
 from .assoc_scheme import PolyASParameters
 from .util import checkPos
 from .util import pair_keep
